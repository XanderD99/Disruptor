module github.com/XanderD99/discord-disruptor

go 1.24.2

require (
	github.com/bwmarrin/discordgo v0.29.0
	github.com/caarlos0/env/v11 v11.3.1
	github.com/disgoorg/disgo v0.18.16
	github.com/disgoorg/disgolink/v3 v3.0.4
	github.com/disgoorg/json v1.2.0
	github.com/disgoorg/snowflake/v2 v2.0.3
	github.com/lmittmann/tint v1.1.2
	github.com/prometheus/client_golang v1.22.0
	github.com/rs/zerolog v1.34.0
	golang.org/x/sync v0.7.0
	resty.dev/v3 v3.0.0-beta.3
)

require (
	github.com/beorn7/perks v1.0.1 // indirect
	github.com/cespare/xxhash/v2 v2.3.0 // indirect
	github.com/g4s8/envdoc v1.6.0 // indirect
	github.com/gobwas/glob v0.2.3 // indirect
	github.com/gorilla/websocket v1.5.3 // indirect
	github.com/mattn/go-colorable v0.1.14 // indirect
	github.com/mattn/go-isatty v0.0.20 // indirect
	github.com/munnerz/goautoneg v0.0.0-20191010083416-a7dc8b61c822 // indirect
	github.com/prometheus/client_model v0.6.1 // indirect
	github.com/prometheus/common v0.62.0 // indirect
	github.com/prometheus/procfs v0.15.1 // indirect
	github.com/sasha-s/go-csync v0.0.0-20240107134140-fcbab37b09ad // indirect
<<<<<<< HEAD
	golang.org/x/crypto v0.36.0 // indirect
	golang.org/x/net v0.38.0 // indirect
	golang.org/x/sys v0.31.0 // indirect
=======
	golang.org/x/crypto v0.35.0 // indirect
	golang.org/x/net v0.33.0 // indirect
	golang.org/x/sys v0.30.0 // indirect
>>>>>>> 2e404bbc
	google.golang.org/protobuf v1.36.5 // indirect
)

tool github.com/g4s8/envdoc<|MERGE_RESOLUTION|>--- conflicted
+++ resolved
@@ -29,15 +29,9 @@
 	github.com/prometheus/common v0.62.0 // indirect
 	github.com/prometheus/procfs v0.15.1 // indirect
 	github.com/sasha-s/go-csync v0.0.0-20240107134140-fcbab37b09ad // indirect
-<<<<<<< HEAD
-	golang.org/x/crypto v0.36.0 // indirect
-	golang.org/x/net v0.38.0 // indirect
-	golang.org/x/sys v0.31.0 // indirect
-=======
 	golang.org/x/crypto v0.35.0 // indirect
 	golang.org/x/net v0.33.0 // indirect
 	golang.org/x/sys v0.30.0 // indirect
->>>>>>> 2e404bbc
 	google.golang.org/protobuf v1.36.5 // indirect
 )
 
